--- conflicted
+++ resolved
@@ -326,17 +326,11 @@
 
     """
 
-<<<<<<< HEAD
-    def __init__(self, supported_formats=None):
-        self.supported_formats = supported_formats
-        self._data_format = None
-=======
     def __init__(self, data_format=None, supported_formats=None):
         self._data_format = None
         self._supported_formats = None
         if supported_formats:
             self.supported_formats = supported_formats
->>>>>>> 7c5a2f01
         if self.supported_formats:
             # not an empty list, set the default/current format to the first
             self.data_format = supported_formats[0]
@@ -514,18 +508,11 @@
     """
 
     def __init__(self, identifier, title=None, abstract=None,
-<<<<<<< HEAD
-                 workdir=None, supported_formats=None):
-        BasicIO.__init__(self, identifier, title, abstract)
-        BasicComplex.__init__(self, supported_formats)
-        IOHandler.__init__(self, workdir)
-=======
                  workdir=None, data_format=None, supported_formats=None,
                  mode=MODE.NONE):
         BasicIO.__init__(self, identifier, title, abstract)
         IOHandler.__init__(self, workdir=workdir, mode=mode)
         BasicComplex.__init__(self, data_format, supported_formats)
->>>>>>> 7c5a2f01
 
 
 
@@ -558,18 +545,11 @@
     """
 
     def __init__(self, identifier, title=None, abstract=None,
-<<<<<<< HEAD
-                 workdir=None, supported_formats=None):
-        BasicIO.__init__(self, identifier, title, abstract)
-        BasicComplex.__init__(self, supported_formats)
-        IOHandler.__init__(self, workdir)
-=======
                  workdir=None, data_format=None, supported_formats=None,
                  mode=MODE.NONE):
         BasicIO.__init__(self, identifier, title, abstract)
         IOHandler.__init__(self, workdir=workdir, mode=mode)
         BasicComplex.__init__(self, data_format, supported_formats)
->>>>>>> 7c5a2f01
 
         self._storage = None
 
