"""
DummyProcess to check the WPS structure

Author: Jorge de Jesus (jorge.jesus@gmail.com) as suggested by Kor de Jong
"""
<<<<<<< HEAD
from pywps.Process import WPSProcess
import types                                  
=======
from pywps.Process import WPSProcess    
import types                            
>>>>>>> 539154d8
class Process(WPSProcess):
     def __init__(self):
          # init process
         WPSProcess.__init__(self,
              identifier = "dummyprocess", # must be same, as filename
              title="Dummy Process",
              version = "0.1",
              storeSupported = "true",
              statusSupported = "true",
              abstract="The Dummy process is used for testing the WPS structure. The process will accept 2 input numbers and will return the XML result with an add one and subtract one operation",
              grassLocation =False)
              
         self.Input1 = self.addLiteralInput(identifier = "input1",
                                            title = "Input1 number",
                                            type=types.IntType, 
                                            default="100")
         self.Input2= self.addLiteralInput(identifier="input2", 
                                           title="Input2 number",
                                           type=types.IntType, 
                                          default="200")
         self.Output1=self.addLiteralOutput(identifier="output1", 
                                            title="Output1 add 1 result")
         self.Output2=self.addLiteralOutput(identifier="output2",title="Output2 subtract 1 result" )                                   
     def execute(self):
         
        self.Output1.setValue(int(self.Input1.getValue())+1)
        self.Output2.setValue(int(self.Input1.getValue())-1)
        return<|MERGE_RESOLUTION|>--- conflicted
+++ resolved
@@ -3,13 +3,8 @@
 
 Author: Jorge de Jesus (jorge.jesus@gmail.com) as suggested by Kor de Jong
 """
-<<<<<<< HEAD
 from pywps.Process import WPSProcess
-import types                                  
-=======
-from pywps.Process import WPSProcess    
-import types                            
->>>>>>> 539154d8
+import types
 class Process(WPSProcess):
      def __init__(self):
           # init process
@@ -21,20 +16,20 @@
               statusSupported = "true",
               abstract="The Dummy process is used for testing the WPS structure. The process will accept 2 input numbers and will return the XML result with an add one and subtract one operation",
               grassLocation =False)
-              
+
          self.Input1 = self.addLiteralInput(identifier = "input1",
                                             title = "Input1 number",
-                                            type=types.IntType, 
+                                            type=types.IntType,
                                             default="100")
-         self.Input2= self.addLiteralInput(identifier="input2", 
+         self.Input2= self.addLiteralInput(identifier="input2",
                                            title="Input2 number",
-                                           type=types.IntType, 
+                                           type=types.IntType,
                                           default="200")
-         self.Output1=self.addLiteralOutput(identifier="output1", 
+         self.Output1=self.addLiteralOutput(identifier="output1",
                                             title="Output1 add 1 result")
-         self.Output2=self.addLiteralOutput(identifier="output2",title="Output2 subtract 1 result" )                                   
+         self.Output2=self.addLiteralOutput(identifier="output2",title="Output2 subtract 1 result" )
      def execute(self):
-         
+
         self.Output1.setValue(int(self.Input1.getValue())+1)
         self.Output2.setValue(int(self.Input1.getValue())-1)
         return