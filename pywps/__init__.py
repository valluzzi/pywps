##################################################################
# Copyright 2018 Open Source Geospatial Foundation and others    #
# licensed under MIT, Please consult LICENSE.txt for details     #
##################################################################

import logging

import os

from lxml.builder import ElementMaker

<<<<<<< HEAD
__version__ = '4.2.1'
=======
__version__ = '4.3.dev0'
>>>>>>> 0f76e2d6

LOGGER = logging.getLogger('PYWPS')
LOGGER.debug('setting core variables')

PYWPS_INSTALL_DIR = os.path.dirname(os.path.abspath(__file__))

NAMESPACES = {
    'xlink': "http://www.w3.org/1999/xlink",
    'wps': "http://www.opengis.net/wps/{wps_version}",
    'ows': "http://www.opengis.net/ows/{ows_version}",
    'gml': "http://www.opengis.net/gml",
    'xsi': "http://www.w3.org/2001/XMLSchema-instance"
}

E = ElementMaker()
namespaces100 = {k: NAMESPACES[k].format(wps_version="1.0.0", ows_version="1.1") for k in NAMESPACES}
namespaces200 = {k: NAMESPACES[k].format(wps_version="2.0", ows_version="2.0") for k in NAMESPACES}


def get_ElementMakerForVersion(version):
    WPS = OWS = None
    if version == "1.0.0":
        WPS = ElementMaker(namespace=namespaces100['wps'], nsmap=namespaces100)
        OWS = ElementMaker(namespace=namespaces100['ows'], nsmap=namespaces100)
    elif version == "2.0.0":
        WPS = ElementMaker(namespace=namespaces200['wps'], nsmap=namespaces200)
        OWS = ElementMaker(namespace=namespaces200['ows'], nsmap=namespaces200)

    return WPS, OWS


def get_version_from_ns(ns):
    if ns == "http://www.opengis.net/wps/1.0.0":
        return "1.0.0"
    elif ns == "http://www.opengis.net/wps/2.0":
        return "2.0.0"
    else:
        return None


OGCTYPE = {
    'measure': 'urn:ogc:def:dataType:OGC:1.1:measure',
    'length': 'urn:ogc:def:dataType:OGC:1.1:length',
    'scale': 'urn:ogc:def:dataType:OGC:1.1:scale',
    'time': 'urn:ogc:def:dataType:OGC:1.1:time',
    'date': 'urn:ogc:def:dataType:OGC:1.1:date',
    'dateTime': 'urn:ogc:def:dataType:OGC:1.1:dateTime',
    'gridLength': 'urn:ogc:def:dataType:OGC:1.1:gridLength',
    'angle': 'urn:ogc:def:dataType:OGC:1.1:angle',
    'lengthOrAngle': 'urn:ogc:def:dataType:OGC:1.1:lengthOrAngle',
    'string': 'urn:ogc:def:dataType:OGC:1.1:string',
    'positiveInteger': 'urn:ogc:def:dataType:OGC:1.1:positiveInteger',
    'nonNegativeInteger': 'urn:ogc:def:dataType:OGC:1.1:nonNegativeInteger',
    'boolean': 'urn:ogc:def:dataType:OGC:1.1:boolean',
    'measureList': 'urn:ogc:def:dataType:OGC:1.1:measureList',
    'lengthList': 'urn:ogc:def:dataType:OGC:1.1:lengthList',
    'scaleList': 'urn:ogc:def:dataType:OGC:1.1:scaleList',
    'angleList': 'urn:ogc:def:dataType:OGC:1.1:angleList',
    'timeList': 'urn:ogc:def:dataType:OGC:1.1:timeList',
    'gridLengthList': 'urn:ogc:def:dataType:OGC:1.1:gridLengthList',
    'integerList': 'urn:ogc:def:dataType:OGC:1.1:integerList',
    'positiveIntegerList': 'urn:ogc:def:dataType:OGC:1.1:positiveIntegerList',
    'anyURI': 'urn:ogc:def:dataType:OGC:1.1:anyURI',
    'integer': 'urn:ogc:def:dataType:OGC:1.1:integer',
    'float': 'urn:ogc:def:dataType:OGC:1.1:float'
}

OGCUNIT = {
    'degree': 'urn:ogc:def:uom:OGC:1.0:degree',
    'metre': 'urn:ogc:def:uom:OGC:1.0:metre',
    'unity': 'urn:ogc:def:uom:OGC:1.0:unity'
}

from pywps.app import Process, Service, WPSRequest
from pywps.app.WPSRequest import get_inputs_from_xml, get_output_from_xml
from pywps.inout.inputs import LiteralInput, ComplexInput, BoundingBoxInput
from pywps.inout.outputs import LiteralOutput, ComplexOutput, BoundingBoxOutput
from pywps.inout.formats import Format, FORMATS, get_format
from pywps.inout import UOM

if __name__ == "__main__":
    pass<|MERGE_RESOLUTION|>--- conflicted
+++ resolved
@@ -9,11 +9,7 @@
 
 from lxml.builder import ElementMaker
 
-<<<<<<< HEAD
-__version__ = '4.2.1'
-=======
-__version__ = '4.3.dev0'
->>>>>>> 0f76e2d6
+__version__ = '4.2.2'
 
 LOGGER = logging.getLogger('PYWPS')
 LOGGER.debug('setting core variables')
