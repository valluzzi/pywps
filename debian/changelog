<<<<<<< HEAD
pywps (4.2.1) trusty; urgency=medium

  * updated build/packaging fixes

 -- Tom Kralidis <tomkralidis@gmail.com>  Mon, 17 Dec 2018 15:47:32 +0000
=======
pywps (4.2.2) trusty; urgency=medium

  * Fixed scheduler extension (#480).
  * Fixed ValuesReference implementation (#471, #484).
  * Fixed AllowedValue range (#467, #464).
  * Add metalink support to facilitate outputs with multiple files (#466).
  * Rename async to async_ for Python 3.7 compatibility (#462).
  * Improve queue race conditions (#455).
  * Numerous bug-fixes, additional tests and documentation improvements.

 -- Carsten Ehbrecht <ehbrecht@dkrz.de>  Fr, 20 Sep 2019 12:00:00 +0000

pywps (4.2.1) trusty; urgency=medium

  * Fixed `flufl.enum` dependency.
  * Updated string formatting to use `.format()` convention.
  * Updated docs for release packaging and contribution.

 -- Tom Kralidis <tomkralidis@gmail.com>  Mon, 17 Dec 2018 12:00:00 +0000
>>>>>>> 0f76e2d6

pywps (4.2.0) trusty; urgency=medium

  * Jinja2 templates for output generation
  * Support for HPC cluster (Slurm, GridEngine)
  * Support for streamed URL-based data input (OpenDAP, download on demand)
  * Sphinx directive to automatically document processes.
  * Refactoring of IO handler classes
  * Added validators for JSON, DODS links and netCDF formats
  * Numerous bug-fixes, additional tests and documentation improvements

 -- Tom Kralidis <tomkralidis@gmail.com>  Sun, 16 Dec 2018 12:00:00 +0000

pywps (4.0.0) trusty; urgency=medium

  * New version of PyWPS
  * New processes structure
  * Logging to database, jobs control
  * Jobs queue
  * Separated processes and PyWPS-Demo project

 -- Jáchym Čepický <jachym.cepicky@opengeolabs.cz>  Wed, 07 Dec 2016 10:54:43 +0100

pywps (4.0.0-alpha2) trusty; urgency=medium

  * Re-did debian packaging for v4.0

 -- Khosrow Ebrahimpour <khosrow@khosrow.ca>  Wed, 17 Feb 2016 14:21:27 -0500

pywps (3.2.4-1) precise; urgency=medium

  * Overhauled debian build
  * Moved all pkg reqs from control file to requirements.txt
  * renamed binary package to python-pywps

 -- Khosrow Ebrahimpour <khosrow@khosrow.ca>  Fri, 12 Feb 2016 02:47:46 +0000

pywps (3.2.4) precise; urgency=low

  * fix logging bugs
  * fix output type handling

 -- Tom Kralidis <tomkralidis@gmail.com>  Thu, 11 Feb 2016 00:49:14 +0000

pywps (3.2.3) precise; urgency=low

  * Release of current minor bug fixing patches

 -- Jachym Cepicky <jachym.cepicky@gmail.com>  Sat, 06 Feb 2016 19:22:22 +0000

pywps (3.2.2) precise; urgency=low

  * Changelog version number updated to 3.2.2 and removing of entries in /debian/docs as the files don't exist in the doc directory.

 -- Jachym Cepicky <jachym@les-ejk.cz>  Tue, 02 Feb 2016 19:22:22 +0000

pywps (3.0.0-1) stable; urgency=low

  * New version
  * New code structure
  * New processes examples
  * New configuration file
  * See change log for more details

 -- Jachym Cepicky <jachym@les-ejk.cz>  Thu, 16 Sep 2008 10:00:00 +0100

pywps (2.0.0-1) stable; urgency=low

  * New version
  * New code structure
  * See change log for more details

 -- Jachym Cepicky <jachym@les-ejk.cz>  Mon, 4 Jun 2007 15:38:00 +0200

pywps (1.1.0-1) stable; urgency=low

  1.1.0 devel
  Changes since 1.0.0:
  * ComplexValueReference input type definition is deprecated,
    use only ComplexValue - PyWPS will recognise the input type and handle
    it according to it.
  * GRASS location not created automatically any more.
  * Rewritten exception handling
  * Basic support for Range in LiteralValue definition

 -- Jachym Cepicky <jachym@les-ejk.cz>  Fri, 2 Nov 2006 15:38:00 +0200

pywps (1.0.0-1) stable; urgency=low

  1.0.0 Stable
  Changes since RC3:
  * Fixed HTTP POST method
  * Added longer name for PyWPS PID file
  * Fixed small bug in BoundingBox

 -- Jachym Cepicky <jachym@les-ejk.cz>  Fri, 2 Nov 2006 15:38:00 +0200

pywps (1.0.0rc3-1) unstable; urgency=low

  * Release candidate 3

 -- Jachym Cepicky <jachym@les-ejk.cz>  Fri, 2 Nov 2006 15:38:00 +0200

pywps (1.0.0-1) unstable; urgency=low

  * Initial release

 -- Jachym Cepicky <jachym@les-ejk.cz>  Fri, 20 Oct 2006 12:02:58 +0200<|MERGE_RESOLUTION|>--- conflicted
+++ resolved
@@ -1,10 +1,3 @@
-<<<<<<< HEAD
-pywps (4.2.1) trusty; urgency=medium
-
-  * updated build/packaging fixes
-
- -- Tom Kralidis <tomkralidis@gmail.com>  Mon, 17 Dec 2018 15:47:32 +0000
-=======
 pywps (4.2.2) trusty; urgency=medium
 
   * Fixed scheduler extension (#480).
@@ -24,7 +17,6 @@
   * Updated docs for release packaging and contribution.
 
  -- Tom Kralidis <tomkralidis@gmail.com>  Mon, 17 Dec 2018 12:00:00 +0000
->>>>>>> 0f76e2d6
 
 pywps (4.2.0) trusty; urgency=medium
 
